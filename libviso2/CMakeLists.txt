--- conflicted
+++ resolved
@@ -24,7 +24,6 @@
   libviso2/src/viso.cpp
   libviso2/src/viso_mono.cpp
   libviso2/src/viso_stereo.cpp)
-<<<<<<< HEAD
 
 install(TARGETS viso2
   ARCHIVE DESTINATION ${CATKIN_PACKAGE_LIB_DESTINATION}
@@ -36,5 +35,3 @@
   DESTINATION ${CATKIN_PACKAGE_INCLUDE_DESTINATION}
   PATTERN ".cpp" EXCLUDE
 )
-=======
->>>>>>> afefe66f
