
#ifndef ODOMETER_BASE_H_
#define ODOMETER_BASE_H_

#include <ros/ros.h>
#include <nav_msgs/Odometry.h>
#include <std_srvs/Empty.h>

#include <tf/transform_listener.h>
#include <tf/transform_broadcaster.h>

namespace viso2_ros
{

/**
 * Base class for odometers, handles tf's, odometry and pose
 * publishing. This can be used as base for any incremental pose estimating
 * sensor. Sensors that measure velocities cannot be used.
 */
class OdometerBase
{

private:

  // publisher
  ros::Publisher odom_pub_;
  ros::Publisher pose_pub_;

  ros::ServiceServer reset_service_;

  // tf related
  std::string sensor_frame_id_;
  std::string odom_frame_id_;
  std::string base_link_frame_id_;
  tf::TransformListener tf_listener_;
  tf::TransformBroadcaster tf_broadcaster_;
  bool publish_tf_;
  bool invert_tf_;

  // the current integrated camera pose
  tf::Transform integrated_pose_;
  // timestamp of the last update
  ros::Time last_update_time_;

  // covariances
  boost::array<double, 36> pose_covariance_;
  boost::array<double, 36> twist_covariance_;

public:

  OdometerBase()
  {
    // Read local parameters
    ros::NodeHandle local_nh("~");

    local_nh.param("odom_frame_id", odom_frame_id_, std::string("/odom"));
    local_nh.param("base_link_frame_id", base_link_frame_id_, std::string("/base_link"));
    local_nh.param("sensor_frame_id", sensor_frame_id_, std::string("/camera"));
    local_nh.param("publish_tf", publish_tf_, true);
    local_nh.param("invert_tf", invert_tf_, false);

    ROS_INFO_STREAM("Basic Odometer Settings:" << std::endl <<
                    "  odom_frame_id      = " << odom_frame_id_ << std::endl <<
                    "  base_link_frame_id = " << base_link_frame_id_ << std::endl <<
<<<<<<< HEAD
                    "  publish_tf         = " << (publish_tf_?"true":"false") << std::endl <<
                    "  invert_tf          = " << (invert_tf_?"true":"false"));
    
=======
                    "  publish_tf         = " << (publish_tf_?"true":"false"));

>>>>>>> afefe66f
    // advertise
    odom_pub_ = local_nh.advertise<nav_msgs::Odometry>("odometry", 1);
    pose_pub_ = local_nh.advertise<geometry_msgs::PoseStamped>("pose", 1);

    reset_service_ = local_nh.advertiseService("reset_pose", &OdometerBase::resetPose, this);

    integrated_pose_.setIdentity();

    pose_covariance_.assign(0.0);
    twist_covariance_.assign(0.0);
  }

protected:

  void setSensorFrameId(const std::string& frame_id)
  {
    sensor_frame_id_ = frame_id;
  }

  std::string getSensorFrameId() const
  {
    return sensor_frame_id_;
  }

  void setPoseCovariance(const boost::array<double, 36>& pose_covariance)
  {
    pose_covariance_ = pose_covariance;
  }

  void setTwistCovariance(const boost::array<double, 36>& twist_covariance)
  {
    twist_covariance_ = twist_covariance;
  }

  void integrateAndPublish(const tf::Transform& delta_transform, const ros::Time& timestamp)
  {
    if (sensor_frame_id_.empty())
    {
      ROS_ERROR("[odometer] update called with unknown sensor frame id!");
      return;
    }
    if (timestamp < last_update_time_)
    {
      ROS_WARN("[odometer] saw negative time change in incoming sensor data, resetting pose.");
      integrated_pose_.setIdentity();
      tf_listener_.clear();
    }
    integrated_pose_ *= delta_transform;

    // transform integrated pose to base frame
    tf::StampedTransform base_to_sensor;
    std::string error_msg;
    if (tf_listener_.canTransform(base_link_frame_id_, sensor_frame_id_, timestamp, &error_msg))
    {
      tf_listener_.lookupTransform(
          base_link_frame_id_,
          sensor_frame_id_,
          timestamp, base_to_sensor);
    }
    else
    {
      ROS_WARN_THROTTLE(10.0, "The tf from '%s' to '%s' does not seem to be available, "
                              "will assume it as identity!",
                              base_link_frame_id_.c_str(),
                              sensor_frame_id_.c_str());
      ROS_DEBUG("Transform error: %s", error_msg.c_str());
      base_to_sensor.setIdentity();
    }

    tf::Transform base_transform = base_to_sensor * integrated_pose_ * base_to_sensor.inverse();

    nav_msgs::Odometry odometry_msg;
    odometry_msg.header.stamp = timestamp;
    odometry_msg.header.frame_id = odom_frame_id_;
    odometry_msg.child_frame_id = base_link_frame_id_;
    tf::poseTFToMsg(base_transform, odometry_msg.pose.pose);

    // calculate twist (not possible for first run as no delta_t can be computed)
    tf::Transform delta_base_transform = base_to_sensor * delta_transform * base_to_sensor.inverse();
    if (!last_update_time_.isZero())
    {
      double delta_t = (timestamp - last_update_time_).toSec();
      if (delta_t)
      {
        odometry_msg.twist.twist.linear.x = delta_base_transform.getOrigin().getX() / delta_t;
        odometry_msg.twist.twist.linear.y = delta_base_transform.getOrigin().getY() / delta_t;
        odometry_msg.twist.twist.linear.z = delta_base_transform.getOrigin().getZ() / delta_t;
        tf::Quaternion delta_rot = delta_base_transform.getRotation();
        tfScalar angle = delta_rot.getAngle();
        tf::Vector3 axis = delta_rot.getAxis();
        tf::Vector3 angular_twist = axis * angle / delta_t;
        odometry_msg.twist.twist.angular.x = angular_twist.x();
        odometry_msg.twist.twist.angular.y = angular_twist.y();
        odometry_msg.twist.twist.angular.z = angular_twist.z();
      }
    }

    odometry_msg.pose.covariance = pose_covariance_;
    odometry_msg.twist.covariance = twist_covariance_;
    odom_pub_.publish(odometry_msg);

    geometry_msgs::PoseStamped pose_msg;
    pose_msg.header.stamp = odometry_msg.header.stamp;
    pose_msg.header.frame_id = odometry_msg.header.frame_id;
    pose_msg.pose = odometry_msg.pose.pose;

    pose_pub_.publish(pose_msg);

    if (publish_tf_)
    {
      if (invert_tf_)
      {
        tf_broadcaster_.sendTransform(
            tf::StampedTransform(base_transform.inverse(), timestamp,
	    base_link_frame_id_, odom_frame_id_));
      }
      else
      {
        tf_broadcaster_.sendTransform(
            tf::StampedTransform(base_transform, timestamp,
            odom_frame_id_, base_link_frame_id_));
      }
    }

    last_update_time_ = timestamp;
  }


  bool resetPose(std_srvs::Empty::Request&, std_srvs::Empty::Response&)
  {
    integrated_pose_.setIdentity();
    return true;
  }

};

} // end of namespace

#endif
<|MERGE_RESOLUTION|>--- conflicted
+++ resolved
@@ -62,14 +62,9 @@
     ROS_INFO_STREAM("Basic Odometer Settings:" << std::endl <<
                     "  odom_frame_id      = " << odom_frame_id_ << std::endl <<
                     "  base_link_frame_id = " << base_link_frame_id_ << std::endl <<
-<<<<<<< HEAD
                     "  publish_tf         = " << (publish_tf_?"true":"false") << std::endl <<
                     "  invert_tf          = " << (invert_tf_?"true":"false"));
-    
-=======
-                    "  publish_tf         = " << (publish_tf_?"true":"false"));
-
->>>>>>> afefe66f
+
     // advertise
     odom_pub_ = local_nh.advertise<nav_msgs::Odometry>("odometry", 1);
     pose_pub_ = local_nh.advertise<geometry_msgs::PoseStamped>("pose", 1);
